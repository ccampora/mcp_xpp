#!/usr/bin/env node

// =============================================================================
// IMPORTS
// =============================================================================
import { Server } from "@modelcontextprotocol/sdk/server/index.js";
import { StdioServerTransport } from "@modelcontextprotocol/sdk/server/stdio.js";
import {
  ListToolsRequestSchema,
  CallToolRequestSchema,
  ErrorCode,
  McpError,
} from "@modelcontextprotocol/sdk/types.js";
import { promises as fs } from "fs";
import { join, extname } from "path";
import { pathToFileURL } from "url";
import { realpathSync } from "fs";
import { z } from "zod";
import { fileURLToPath } from "url";

// Import modules
import { DiskLogger, createLoggedResponse } from "./modules/logger.js";
import { setXppCodebasePath, getXppCodebasePath, XPP_EXTENSIONS } from "./modules/config.js";
import { AppConfig } from "./modules/app-config.js";
import { AOTStructureManager } from "./modules/aot-structure.js";
import { ObjectIndexManager } from "./modules/object-index.js";
import { EnhancedSearchManager } from "./modules/search.js";
import { parseXppClass, parseXppTable, findXppObject, getXppObjectType } from "./modules/parsers.js";
import { safeReadFile, getDirectoryListing, searchInFiles } from "./modules/file-utils.js";
import { isXppRelatedFile } from "./modules/utils.js";

// =============================================================================
// SERVER INITIALIZATION
// =============================================================================

// Global server start time - set when server actually starts
let serverStartTime: Date | null = null;

/**
 * Get the server start time
 */
export function getServerStartTime(): Date | null {
  return serverStartTime;
}

// Create server instance
const server = new Server({
  name: "mcp-xpp-server",
  version: "1.0.0",
}, {
  capabilities: {
    tools: {},
  },
});

// =============================================================================
// TOOL DEFINITIONS
// =============================================================================

// List available tools
server.setRequestHandler(ListToolsRequestSchema, async (request) => {
  await DiskLogger.logRequest(request);
  
  const toolsResponse = {
    tools: [
      {
        name: "browse_directory",
        description: "Browse a directory in the X++ codebase and list its contents",
        inputSchema: {
          type: "object",
          properties: {
            path: {
              type: "string",
              description: "Relative path from X++ codebase root (leave empty for root)",
            },
            showHidden: {
              type: "boolean",
              description: "Whether to show hidden files and directories",
              default: false,
            },
          },
        },
      },
      {
        name: "read_file",
        description: "Read the contents of a file in the X++ codebase",
        inputSchema: {
          type: "object",
          properties: {
            path: {
              type: "string",
              description: "Relative path to the file from X++ codebase root",
            },
          },
          required: ["path"],
        },
      },
      {
        name: "search_files",
        description: "Search for text within X++ codebase files",
        inputSchema: {
          type: "object",
          properties: {
            searchTerm: {
              type: "string",
              description: "Text to search for (case insensitive)",
            },
            path: {
              type: "string",
              description: "Relative path to search within (leave empty to search entire codebase)",
            },
            extensions: {
              type: "array",
              items: { type: "string" },
              description: "File extensions to include in search (e.g., ['.xpp', '.xml'])",
            },
          },
          required: ["searchTerm"],
        },
      },
      {
        name: "get_file_info",
        description: "Get detailed information about a file or directory",
        inputSchema: {
          type: "object",
          properties: {
            path: {
              type: "string",
              description: "Relative path to the file or directory from X++ codebase root",
            },
          },
          required: ["path"],
        },
      },
      {
        name: "find_xpp_object",
        description: "Find and analyze X++ objects (classes, tables, forms, etc.) by name. Can also be used to validate if an object exists in the codebase.",
        inputSchema: {
          type: "object",
          properties: {
            objectName: {
              type: "string",
              description: "Name of the X++ object to find",
            },
            objectType: {
              type: "string",
              description: "Type of object to search for (CLASSES, TABLES, FORMS, etc.)",
              enum: ["CLASSES", "TABLES", "FORMS", "REPORTS", "ENUMS", "EDTS", "VIEWS", "MAPS", "SERVICES", "WORKFLOWS", "QUERIES", "MENUS", "MENUITEM"],
            },
          },
          required: ["objectName"],
        },
      },
      {
        name: "get_class_methods",
        description: "Get detailed method signatures and information for a specific X++ class",
        inputSchema: {
          type: "object",
          properties: {
            className: {
              type: "string",
              description: "Name of the X++ class to analyze",
            },
          },
          required: ["className"],
        },
      },
      {
        name: "get_table_structure",
        description: "Get detailed table structure including fields, indexes, and relations",
        inputSchema: {
          type: "object",
          properties: {
            tableName: {
              type: "string",
              description: "Name of the X++ table to analyze",
            },
          },
          required: ["tableName"],
        },
      },
      {
        name: "discover_object_types_json",
        description: "Return the raw JSON structure from aot-structure.json file",
        inputSchema: {
          type: "object",
          properties: {},
        },
      },
      {
        name: "build_object_index",
        description: "Build or update the object index for faster searches",
        inputSchema: {
          type: "object",
          properties: {
            objectType: {
              type: "string",
              description: "Specific object type to index (optional, if not provided will index all)",
            },
            forceRebuild: {
              type: "boolean",
              description: "Force a complete rebuild of the index",
              default: false,
            },
          },
        },
      },
      {
        name: "list_objects_by_type",
        description: "List all objects of a specific type from the index",
        inputSchema: {
          type: "object",
          properties: {
            objectType: {
              type: "string",
              description: "Type of objects to list",
            },
            sortBy: {
              type: "string",
              description: "Sort criteria",
              enum: ["name", "package", "size"],
              default: "name",
            },
            limit: {
              type: "number",
              description: "Maximum number of objects to return",
            },
          },
          required: ["objectType"],
        },
      },
      {
        name: "smart_search",
        description: "Perform an intelligent search across the X++ codebase using multiple strategies",
        inputSchema: {
          type: "object",
          properties: {
            searchTerm: {
              type: "string",
              description: "Term to search for",
            },
            searchPath: {
              type: "string",
              description: "Relative path to search within (optional)",
            },
            extensions: {
              type: "array",
              items: { type: "string" },
              description: "File extensions to include (optional)",
            },
            maxResults: {
              type: "number",
              description: "Maximum number of results",
              default: 50,
            },
          },
          required: ["searchTerm"],
        },
      },
      {
        name: "get_current_config",
        description: "Get comprehensive server configuration including paths, index statistics, and system information",
        inputSchema: {
          type: "object",
          properties: {},
        },
      },
    ],
  };

  await DiskLogger.logResponse(toolsResponse, (request as any).id);
  return toolsResponse;
});

// =============================================================================
// TOOL HANDLERS
// =============================================================================

server.setRequestHandler(CallToolRequestSchema, async (request) => {
  await DiskLogger.logRequest(request);
  
  const { name, arguments: args } = request.params;
  
  try {
    switch (name) {
      case "set_xpp_codebase_path": {
        const schema = z.object({
          path: z.string(),
        });
        const { path } = schema.parse(args);
        
        // Validate path exists
        try {
          const stats = await fs.stat(path);
          if (!stats.isDirectory()) {
            throw new Error("Path is not a directory");
          }
        } catch (error) {
          throw new Error(`Invalid path: ${error instanceof Error ? error.message : 'Unknown error'}`);
        }
        
        setXppCodebasePath(path);
        ObjectIndexManager.setIndexPath(path);
        await ObjectIndexManager.loadIndex();
        
        const content = `X++ codebase path set to: ${path}

Index will be maintained at: ${join(path, '.mcp-index.json')}

Use build_object_index to create an index for faster searching.`;
        
        return await createLoggedResponse(content, (request as any).id, name);
      }

      case "browse_directory": {
        const schema = z.object({
          path: z.string().optional().default(""),
          showHidden: z.boolean().optional().default(false),
        });
        const { path, showHidden } = schema.parse(args);
        
        if (!getXppCodebasePath()) {
          throw new Error("X++ codebase path not configured. Use --xpp-path argument when starting the server.");
        }
        
        const fullPath = path ? join(getXppCodebasePath(), path) : getXppCodebasePath();
        const entries = await getDirectoryListing(fullPath, showHidden);
        
        let content = `Directory: ${path || "/"}\n`;
        content += `Total items: ${entries.length}\n\n`;
        
        for (const entry of entries) {
          const icon = entry.type === 'directory' ? '📁' : '📄';
          const size = entry.type === 'file' ? ` (${entry.size} bytes)` : '';
          content += `${icon} ${entry.name}${size}\n`;
        }
        
        return await createLoggedResponse(content, (request as any).id, name);
      }

      case "read_file": {
        const schema = z.object({
          path: z.string(),
        });
        const { path } = schema.parse(args);
        
        if (!getXppCodebasePath()) {
          throw new Error("X++ codebase path not configured. Use --xpp-path argument when starting the server.");
        }
        
        const fullPath = join(getXppCodebasePath(), path);
        const content = await safeReadFile(fullPath);
        
        return await createLoggedResponse(content, (request as any).id, name);
      }

      case "search_files": {
        const schema = z.object({
          searchTerm: z.string(),
          path: z.string().optional().default(""),
          extensions: z.array(z.string()).optional().default([]),
        });
        const { searchTerm, path, extensions } = schema.parse(args);
        
        if (!getXppCodebasePath()) {
          throw new Error("X++ codebase path not configured. Use --xpp-path argument when starting the server.");
        }
        
        const searchPath = path ? join(getXppCodebasePath(), path) : getXppCodebasePath();
        const results = await searchInFiles(searchTerm, searchPath, extensions.length > 0 ? extensions : XPP_EXTENSIONS);
        
        let content = `Search results for "${searchTerm}":\n`;
        content += `Found ${results.length} matches\n\n`;
        
        for (const result of results) {
          content += `📄 ${result.path}\n`;
          content += `   Size: ${result.size} bytes, Modified: ${result.lastModified}\n\n`;
        }
        
        return await createLoggedResponse(content, (request as any).id, name);
      }

      case "get_file_info": {
        const schema = z.object({
          path: z.string(),
        });
        const { path } = schema.parse(args);
        
        if (!getXppCodebasePath()) {
          throw new Error("X++ codebase path not configured. Use --xpp-path argument when starting the server.");
        }
        
        const fullPath = join(getXppCodebasePath(), path);
        
        try {
          const stats = await fs.stat(fullPath);
          const isDirectory = stats.isDirectory();
          
          let content = `File Information: ${path}\n\n`;
          content += `Type: ${isDirectory ? 'Directory' : 'File'}\n`;
          content += `Size: ${stats.size} bytes\n`;
          content += `Created: ${stats.birthtime.toISOString()}\n`;
          content += `Modified: ${stats.mtime.toISOString()}\n`;
          content += `Accessed: ${stats.atime.toISOString()}\n`;
          
          if (!isDirectory) {
            content += `Extension: ${extname(path)}\n`;
            content += `X++ Related: ${isXppRelatedFile(path) ? 'Yes' : 'No'}\n`;
            
            if (isXppRelatedFile(path)) {
              content += `Detected Object Type: ${getXppObjectType(fullPath)}\n`;
            }
          }
          
          return await createLoggedResponse(content, (request as any).id, name);
        } catch (error) {
          throw new Error(`Could not get file info: ${error instanceof Error ? error.message : 'Unknown error'}`);
        }
      }

      case "find_xpp_object": {
        const schema = z.object({
          objectName: z.string(),
          objectType: z.string().optional(),
        });
        const { objectName, objectType } = schema.parse(args);
        
        if (!getXppCodebasePath()) {
          throw new Error("X++ codebase path not configured. Use --xpp-path argument when starting the server.");
        }
        
        const results = await findXppObject(objectName, objectType);
        
        let content = `Search results for X++ object "${objectName}"`;
        if (objectType) content += ` of type "${objectType}"`;
        content += `:\n\n`;
        
        if (results.length === 0) {
          content += "❌ No objects found. The object does not exist in the codebase.\n";
        } else {
          content += `✅ Found ${results.length} object(s):\n\n`;
          for (const result of results) {
            content += `📦 ${result.name}\n`;
            content += `   Type: ${result.type}\n`;
            content += `   Path: ${result.path}\n\n`;
          }
        }
        
        return await createLoggedResponse(content, (request as any).id, name);
      }

      case "get_class_methods": {
        const schema = z.object({
          className: z.string(),
        });
        const { className } = schema.parse(args);
        
        if (!getXppCodebasePath()) {
          throw new Error("X++ codebase path not configured. Use --xpp-path argument when starting the server.");
        }
        
        // Find the class file first
        const classObjects = await findXppObject(className, "CLASSES");
        
        if (classObjects.length === 0) {
          throw new Error(`Class "${className}" not found in the codebase.`);
        }
        
        const classPath = join(getXppCodebasePath(), classObjects[0].path);
        const classInfo = await parseXppClass(classPath);
        
        if (classInfo.error) {
          throw new Error(classInfo.error);
        }
        
        let content = `Class: ${classInfo.name}\n\n`;
        
        if (classInfo.extends) {
          content += `Extends: ${classInfo.extends}\n`;
        }
        
        if (classInfo.implements.length > 0) {
          content += `Implements: ${classInfo.implements.join(', ')}\n`;
        }
        
        content += `Abstract: ${classInfo.isAbstract ? 'Yes' : 'No'}\n`;
        content += `Final: ${classInfo.isFinal ? 'Yes' : 'No'}\n\n`;
        
        if (classInfo.methods.length > 0) {
          content += `Methods (${classInfo.methods.length}):\n\n`;
          for (const method of classInfo.methods) {
            const visibility = method.isPrivate ? 'private' : method.isProtected ? 'protected' : 'public';
            const staticModifier = method.isStatic ? 'static ' : '';
            const params = method.parameters.map((p: any) => `${p.type} ${p.name}`).join(', ');
            
            content += `  ${visibility} ${staticModifier}${method.returnType} ${method.name}(${params})\n`;
          }
        }
        
        if (classInfo.properties.length > 0) {
          content += `\nProperties (${classInfo.properties.length}):\n\n`;
          for (const prop of classInfo.properties) {
            const visibility = prop.isPublic ? 'public' : 'private';
            const staticModifier = prop.isStatic ? 'static ' : '';
            
            content += `  ${visibility} ${staticModifier}${prop.type} ${prop.name}\n`;
          }
        }
        
        return await createLoggedResponse(content, (request as any).id, name);
      }

      case "get_table_structure": {
        const schema = z.object({
          tableName: z.string(),
        });
        const { tableName } = schema.parse(args);
        
        if (!getXppCodebasePath()) {
          throw new Error("X++ codebase path not configured. Use --xpp-path argument when starting the server.");
        }
        
        // Find the table file first
        const tableObjects = await findXppObject(tableName, "TABLES");
        
        if (tableObjects.length === 0) {
          throw new Error(`Table "${tableName}" not found in the codebase.`);
        }
        
        const tablePath = join(getXppCodebasePath(), tableObjects[0].path);
        const tableInfo = await parseXppTable(tablePath);
        
        if (tableInfo.error) {
          throw new Error(tableInfo.error);
        }
        
        let content = `Table: ${tableInfo.name}\n\n`;
        
        if (tableInfo.properties.label) {
          content += `Label: ${tableInfo.properties.label}\n`;
        }
        
        if (tableInfo.properties.helpText) {
          content += `Help Text: ${tableInfo.properties.helpText}\n`;
        }
        
        content += '\n';
        
        if (tableInfo.fields.length > 0) {
          content += `Fields (${tableInfo.fields.length}):\n\n`;
          for (const field of tableInfo.fields) {
            content += `  ${field.name} (${field.type})`;
            if (field.label) content += ` - ${field.label}`;
            content += '\n';
          }
        }
        
        if (tableInfo.indexes.length > 0) {
          content += `\nIndexes (${tableInfo.indexes.length}):\n\n`;
          for (const index of tableInfo.indexes) {
            content += `  ${index.name} ${index.unique ? '(Unique)' : '(Non-unique)'}\n`;
          }
        }
        
        return await createLoggedResponse(content, (request as any).id, name);
      }

      case "discover_object_types_json": {
        await AOTStructureManager.loadStructure();
        const structure = AOTStructureManager.getRawStructure();
        
        if (!structure) {
          throw new Error("Could not load AOT structure");
        }
        
        const content = JSON.stringify(structure, null, 2);
        return await createLoggedResponse(content, (request as any).id, name);
      }

      case "build_object_index": {
        const schema = z.object({
          objectType: z.string().optional(),
          forceRebuild: z.boolean().optional().default(false),
        });
        const { objectType, forceRebuild } = schema.parse(args);
        
        if (!getXppCodebasePath()) {
          throw new Error("X++ codebase path not configured. Use --xpp-path argument when starting the server.");
        }
        
        let content = "";
        
        if (objectType) {
          const results = await ObjectIndexManager.buildIndexByType(getXppCodebasePath(), objectType, forceRebuild);
          content = `Index build complete for ${objectType}:\n`;
          content += `- Indexed: ${results.indexedCount} objects\n`;
          content += `- Skipped: ${results.skippedCount} objects\n`;
        } else {
          await ObjectIndexManager.buildFullIndex(getXppCodebasePath(), forceRebuild);
          const stats = ObjectIndexManager.getStats();
          content = `Full index build complete:\n`;
          content += `- Total objects: ${stats.totalObjects}\n\n`;
          content += "By type:\n";
          for (const [type, count] of Object.entries(stats.byType)) {
            content += `- ${type}: ${count}\n`;
          }
        }
        
        return await createLoggedResponse(content, (request as any).id, name);
      }

      case "list_objects_by_type": {
        const schema = z.object({
          objectType: z.string(),
          sortBy: z.enum(["name", "package", "size"]).optional().default("name"),
          limit: z.number().optional(),
        });
        const { objectType, sortBy, limit } = schema.parse(args);
        
        if (!getXppCodebasePath()) {
          throw new Error("X++ codebase path not configured. Use --xpp-path argument when starting the server.");
        }
        
        const objects = ObjectIndexManager.listObjectsByType(objectType, sortBy, limit);
        
        // Get total count (before applying limit)
        const totalCount = ObjectIndexManager.getObjectCountByType(objectType);
        
        const response = {
          objectType,
          totalCount,
          objects: objects.map(obj => ({
            name: obj.name,
            package: obj.package,
            path: obj.path,
            size: obj.size
          }))
        };
        
        const content = JSON.stringify(response, null, 2);
        
        return await createLoggedResponse(content, (request as any).id, name);
      }

      case "smart_search": {
        const schema = z.object({
          searchTerm: z.string(),
          searchPath: z.string().optional().default(""),
          extensions: z.array(z.string()).optional().default([]),
          maxResults: z.number().optional().default(50),
        });
        const { searchTerm, searchPath, extensions, maxResults } = schema.parse(args);
        
        if (!getXppCodebasePath()) {
          throw new Error("X++ codebase path not configured. Use --xpp-path argument when starting the server.");
        }
        
        const results = await EnhancedSearchManager.smartSearch(
          searchTerm, 
          searchPath, 
          extensions, 
          maxResults
        );
        
        let content = `Smart search results for "${searchTerm}":\n`;
        content += `Found ${results.length} results\n\n`;
        
        for (const result of results) {
          if (result.type === 'object') {
            content += `🎯 OBJECT: ${result.name} (${result.objectType})\n`;
            content += `   Package: ${result.package}\n`;
            content += `   Path: ${result.path}\n\n`;
          } else {
            content += `📄 FILE: ${result.path}\n`;
            content += `   Line ${result.line}: ${result.content}\n\n`;
          }
        }
        
        return await createLoggedResponse(content, (request as any).id, name);
      }

      case "get_current_config": {
        try {
          const config = await AppConfig.getApplicationConfiguration();
          const response = {
            _meta: {
              type: "configuration",
              timestamp: new Date().toISOString(),
              version: "1.0.0"
            },
            ...config
          };
          
          return await createLoggedResponse(JSON.stringify(response, null, 2), (request as any).id, name);
        } catch (error) {
          const errorMsg = `Error retrieving configuration: ${error instanceof Error ? error.message : 'Unknown error'}`;
          return await createLoggedResponse(errorMsg, (request as any).id, name);
        }
      }

      default:
        throw new McpError(
          ErrorCode.MethodNotFound,
          `Unknown tool: ${name}`
        );
    }
  } catch (error) {
    await DiskLogger.logError(error, name);
    
    if (error instanceof z.ZodError) {
      throw new McpError(
        ErrorCode.InvalidParams,
        `Invalid parameters: ${error.errors.map(e => `${e.path.join('.')}: ${e.message}`).join(', ')}`
      );
    }
    
    throw error instanceof McpError ? error : new McpError(
      ErrorCode.InternalError,
      error instanceof Error ? error.message : "An unexpected error occurred"
    );
  }
});

// =============================================================================
// SERVER STARTUP
// =============================================================================

async function runServer() {
  try {
    // Initialize configuration system
    await AppConfig.initialize();
    
    // Set XPP codebase path for backward compatibility with existing code
    const xppPath = AppConfig.getXppPath();
    if (xppPath) {
      setXppCodebasePath(xppPath);
      console.error(`XPP codebase path configured: ${xppPath}`);
      
      const metadataFolder = AppConfig.getXppMetadataFolder();
      if (metadataFolder) {
        console.error(`XPP metadata folder configured: ${metadataFolder}`);
      }
    }

    // Initialize ObjectIndexManager if path is available
    if (getXppCodebasePath()) {
      ObjectIndexManager.setIndexPath(getXppCodebasePath());
    }

    await DiskLogger.logStartup();
    
    // Load index if XPP path is set
    if (getXppCodebasePath()) {
      try {
        await ObjectIndexManager.loadIndex();
        await DiskLogger.logDebug(`Loaded object index for: ${getXppCodebasePath()}`);
      } catch (error) {
        await DiskLogger.logDebug(`Could not load existing index: ${error instanceof Error ? error.message : 'Unknown error'}`);
      }
    }
    
    const transport = new StdioServerTransport();
    await server.connect(transport);
    
    // Set server start time after successful connection
    serverStartTime = new Date();
    
    await DiskLogger.logDebug("🚀 MCP X++ Server started and listening on stdio");
  } catch (error) {
    await DiskLogger.logError(error, "startup");
    console.error("Failed to start server:", error);
    process.exit(1);
  }
}

// Only start the server if this module is being run directly (not imported)
<<<<<<< HEAD
if (process.argv[1] === fileURLToPath(import.meta.url)) {
  runServer();
=======
if (process.argv[1]) {
  try {
    const resolvedPath = realpathSync(process.argv[1]);
    if (import.meta.url === pathToFileURL(resolvedPath).href) {
      runServer();
    }
  } catch (error) {
    // Fallback to basic check if realpath fails
    if (import.meta.url === pathToFileURL(process.argv[1]).href) {
      runServer();
    }
  }
>>>>>>> ff469149
}<|MERGE_RESOLUTION|>--- conflicted
+++ resolved
@@ -774,10 +774,6 @@
 }
 
 // Only start the server if this module is being run directly (not imported)
-<<<<<<< HEAD
-if (process.argv[1] === fileURLToPath(import.meta.url)) {
-  runServer();
-=======
 if (process.argv[1]) {
   try {
     const resolvedPath = realpathSync(process.argv[1]);
@@ -790,5 +786,4 @@
       runServer();
     }
   }
->>>>>>> ff469149
 }