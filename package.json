--- conflicted
+++ resolved
@@ -13,11 +13,7 @@
     "start": "node build/index.js",
     "test": "vitest run",
     "test:watch": "vitest",
-<<<<<<< HEAD
-    "test:coverage": "vitest run --coverage"
-=======
     "test:ui": "vitest --ui"
->>>>>>> 15b75e38
   },
   "keywords": [
     "mcp",
@@ -34,10 +30,6 @@
   },
   "devDependencies": {
     "@types/node": "^20.0.0",
-<<<<<<< HEAD
-=======
-    "@vitest/ui": "^3.2.4",
->>>>>>> 15b75e38
     "typescript": "^5.0.0",
     "vitest": "^3.2.4"
   },
